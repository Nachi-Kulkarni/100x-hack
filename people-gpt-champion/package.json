--- conflicted
+++ resolved
@@ -45,10 +45,7 @@
     "@testing-library/jest-dom": "^6.6.3",
     "@testing-library/react": "^16.3.0",
     "@types/jest": "^29.5.14",
-<<<<<<< HEAD
-=======
     "@types/multer": "^1.4.12",
->>>>>>> fa2275ae
     "@types/node": "^20",
     "@types/pdf-parse": "^1.1.5",
     "@types/react": "^19",
