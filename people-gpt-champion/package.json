--- conflicted
+++ resolved
@@ -7,15 +7,10 @@
     "build": "next build",
     "start": "next start",
     "lint": "next lint",
-<<<<<<< HEAD
-    "prepare": "husky install",
-    "test": "jest"
-=======
     "format:check": "prettier --check . \"**/*.{js,jsx,ts,tsx,json,md,yml,yaml}\"",
     "format:write": "prettier --write . \"**/*.{js,jsx,ts,tsx,json,md,yml,yaml}\"",
     "test": "jest",
     "prepare": "husky install"
->>>>>>> bd6a3392
   },
   "dependencies": {
     "@pinecone-database/pinecone": "^6.0.1",
@@ -28,22 +23,13 @@
     "openai": "^5.0.1",
     "react": "^19.0.0",
     "react-dom": "^19.0.0",
-<<<<<<< HEAD
     "tailwind-merge": "^3.3.0",
     "ioredis": "^5.3.2",
     "opossum": "^8.1.0",
-    "zod": "^3.22.4"
-=======
-    "resend": "^4.5.1",
-    "tailwind-merge": "^3.3.0"
->>>>>>> bd6a3392
+    "zod": "^3.22.4",
+    "resend": "^4.5.1"
   },
   "devDependencies": {
-    "jest": "^29.7.0",
-    "@types/jest": "^29.5.12",
-    "ts-jest": "^29.1.2",
-    "nock": "^13.5.4",
-    "node-mocks-http": "^1.14.1",
     "@commitlint/cli": "^19.8.1",
     "@commitlint/config-conventional": "^19.8.1",
     "@eslint/eslintrc": "^3",
@@ -55,7 +41,7 @@
     "@tailwindcss/postcss": "^4",
     "@testing-library/jest-dom": "^6.6.3",
     "@testing-library/react": "^16.3.0",
-    "@types/jest": "^29.5.14",
+    "@types/jest": "^29.5.14", // Updated to latest from conflict
     "@types/node": "^20",
     "@types/react": "^19",
     "@types/react-dom": "^19",
@@ -63,13 +49,15 @@
     "eslint-config-next": "15.3.3",
     "husky": "^9.1.7",
     "identity-obj-proxy": "^3.0.0",
-    "jest": "^29.7.0",
-    "jest-environment-jsdom": "^30.0.0-beta.3",
+    "jest": "^29.7.0", // Kept one entry
+    "jest-environment-jsdom": "^30.0.0-beta.3", // Corrected version if it was different, ensure it matches your needs
+    "nock": "^13.5.4",
+    "node-mocks-http": "^1.14.1",
     "prettier": "^3.5.3",
     "prisma": "^6.8.2",
     "semantic-release": "^24.2.5",
     "tailwindcss": "^4",
-    "ts-jest": "^29.3.4",
+    "ts-jest": "^29.3.4", // Updated to latest from conflict
     "tw-animate-css": "^1.3.2",
     "typescript": "^5"
   }
